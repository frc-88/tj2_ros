<?xml version="1.0" encoding="UTF-8"?>
<launch>
<<<<<<< HEAD
    <node pkg="tj2_match_watcher" type="rosbag_controlled_recording.py" name="rosbag_controlled_recording" output="screen" required="true">
        <param name="rosbag_command" value="rosbag record -o /media/storage/bags/2022_robot            
            /camera/accel
            /camera/accel/imu_info
            /camera/accel/metadata
            /camera/accel/sample
            /camera/camera_post_processing_manager/bond
            /camera/color/camera_info
            /camera/color/image_raw
            /camera/color/metadata
            /camera/depth/camera_info
            /camera/depth/image_rect_raw
            /camera/depth/metadata
            /camera/depth_registered/points
            /camera/extrinsics/depth_to_color
            /camera/gyro
            /camera/gyro/imu_info
            /camera/gyro/metadata
            /camera/gyro/sample
            /camera/infra/camera_info
            /camera/infra/metadata
            /camera/l500_depth_sensor/parameter_descriptions
            /camera/l500_depth_sensor/parameter_updates
            /camera/motion_module/parameter_descriptions
            /camera/motion_module/parameter_updates
            /camera/realsense2_camera_manager/bond
            /camera/rgb_camera/parameter_descriptions
            /camera/rgb_camera/parameter_updates
            /diagnostics
            /initialpose
            /joint_states
            /front_laser/laser_filter/range_filter/parameter_descriptions
            /front_laser/laser_filter/range_filter/parameter_updates
            /front_laser/scan
            /front_laser/scan_filtered
            /rear_laser/laser_filter/range_filter/parameter_descriptions
            /rear_laser/laser_filter/range_filter/parameter_updates
            /rear_laser/scan
            /rear_laser/scan_filtered
            /limelight/cam_mode
            /limelight/color/camera_info
            /limelight/color/image_raw
            /limelight/led_mode
            /limelight/limelight_post_processing_manager/bond
            /limelight/targets
            /map
            /map_metadata
            /move_base
            /move_base/DWAPlannerROS/cost_cloud
            /move_base/DWAPlannerROS/global_plan
            /move_base/DWAPlannerROS/local_plan
            /move_base/DWAPlannerROS/parameter_descriptions
            /move_base/DWAPlannerROS/parameter_updates
            /move_base/DWAPlannerROS/trajectory_cloud
            /move_base/GlobalPlanner/parameter_descriptions
            /move_base/GlobalPlanner/parameter_updates
            /move_base/GlobalPlanner/plan
            /move_base/GlobalPlanner/potential
            /move_base/cancel
            /move_base/current_goal
            /move_base/feedback
            /move_base/global_costmap/costmap
            /move_base/global_costmap/costmap_updates
            /move_base/global_costmap/footprint
            /move_base/global_costmap/inflation/parameter_descriptions
            /move_base/global_costmap/inflation/parameter_updates
            /move_base/global_costmap/obstacle_layer/parameter_descriptions
            /move_base/global_costmap/obstacle_layer/parameter_updates
            /move_base/global_costmap/parameter_descriptions
            /move_base/global_costmap/parameter_updates
            /move_base/global_costmap/static/parameter_descriptions
            /move_base/global_costmap/static/parameter_updates
            /move_base/goal
            /move_base/local_costmap/costmap
            /move_base/local_costmap/costmap_updates
            /move_base/local_costmap/footprint
            /move_base/local_costmap/inflation/parameter_descriptions
            /move_base/local_costmap/inflation/parameter_updates
            /move_base/local_costmap/obstacle_layer/parameter_descriptions
            /move_base/local_costmap/obstacle_layer/parameter_updates
            /move_base/local_costmap/parameter_descriptions
            /move_base/local_costmap/parameter_updates
            /move_base/local_costmap/static/parameter_descriptions
            /move_base/local_costmap/static/parameter_updates
            /move_base/parameter_descriptions
            /move_base/parameter_updates
            /move_base/recovery_status
            /move_base/result
            /move_base/status
            /move_base_simple/goal
            /move_base_simple/waypoints
            /pursuit/move_base
            /pursuit/move_base/cancel
            /pursuit/move_base/feedback
            /pursuit/move_base/goal
            /pursuit/move_base/recovery_status
            /pursuit/move_base/result
            /pursuit/move_base/status
            /pursuit/move_base_simple/goal
            /pursuit/move_base_simple/waypoints
            /pursuit/pursuit_move_base
            /pursuit/pursuit_move_base/DWAPlannerROS/cost_cloud
            /pursuit/pursuit_move_base/DWAPlannerROS/global_plan
            /pursuit/pursuit_move_base/DWAPlannerROS/local_plan
            /pursuit/pursuit_move_base/DWAPlannerROS/parameter_descriptions
            /pursuit/pursuit_move_base/DWAPlannerROS/parameter_updates
            /pursuit/pursuit_move_base/DWAPlannerROS/trajectory_cloud
            /pursuit/pursuit_move_base/current_goal
            /pursuit/pursuit_move_base/global_costmap/costmap
            /pursuit/pursuit_move_base/global_costmap/costmap_updates
            /pursuit/pursuit_move_base/global_costmap/footprint
            /pursuit/pursuit_move_base/global_costmap/inflation/parameter_descriptions
            /pursuit/pursuit_move_base/global_costmap/inflation/parameter_updates
            /pursuit/pursuit_move_base/global_costmap/obstacle_layer/parameter_descriptions
            /pursuit/pursuit_move_base/global_costmap/obstacle_layer/parameter_updates
            /pursuit/pursuit_move_base/global_costmap/parameter_descriptions
            /pursuit/pursuit_move_base/global_costmap/parameter_updates
            /pursuit/pursuit_move_base/global_costmap/static/parameter_descriptions
            /pursuit/pursuit_move_base/global_costmap/static/parameter_updates
            /pursuit/pursuit_move_base/local_costmap/costmap
            /pursuit/pursuit_move_base/local_costmap/costmap_updates
            /pursuit/pursuit_move_base/local_costmap/footprint
            /pursuit/pursuit_move_base/local_costmap/inflation/parameter_descriptions
            /pursuit/pursuit_move_base/local_costmap/inflation/parameter_updates
            /pursuit/pursuit_move_base/local_costmap/obstacle_layer/parameter_descriptions
            /pursuit/pursuit_move_base/local_costmap/obstacle_layer/parameter_updates
            /pursuit/pursuit_move_base/local_costmap/parameter_descriptions
            /pursuit/pursuit_move_base/local_costmap/parameter_updates
            /pursuit/pursuit_move_base/local_costmap/static/parameter_descriptions
            /pursuit/pursuit_move_base/local_costmap/static/parameter_updates
            /pursuit/pursuit_move_base/parameter_descriptions
            /pursuit/pursuit_move_base/parameter_updates
            /rosout
            /rosout_agg
            /tf
            /tf_static
            /tj2/bag_name
            /tj2/bag_status
            /tj2/left_outer_climber_joint
            /tj2/left_inner_climber_joint
            /tj2/right_outer_climber_joint
            /tj2/right_inner_climber_joint
            /tj2/left_outer_climber_hook_joint
            /tj2/left_inner_climber_hook_joint
            /tj2/right_outer_climber_hook_joint
            /tj2/right_inner_climber_hook_joint
            /tj2/intake_joint
            /tj2/turret_joint
            /tj2/camera_joint
            /tj2/cmd_vel
            /tj2/cmd_vel_follow
            /tj2/cmd_vel_nav
            /tj2/cmd_vel_teleop
            /tj2/follow_object_goal
            /tj2/follow_path
            /tj2/follow_path/cancel
            /tj2/follow_path/feedback
            /tj2/follow_path/goal
            /tj2/follow_path/result
            /tj2/follow_path/status
            /tj2/imu
            /tj2/is_autonomous
            /tj2/joint_states
            /tj2/match_time
            /tj2/odom
            /tj2/packet_count
            /tj2/packet_rate
            /tj2/ping
            /tj2/cargo/detections
            /tj2/cargo/markers
            /tj2/pursue_object/cancel
            /tj2/pursue_object/feedback
            /tj2/pursue_object/goal
            /tj2/pursue_object/result
            /tj2/pursue_object/status
            /tj2/team_color
            /tj2/tj2_yolo/parameter_descriptions
            /tj2/tj2_yolo/parameter_updates
            /tj2/twist_lock
            /tj2/waypoint_markers
"/>
        <param name="record_from_startup" value="false"/>
=======
    <node pkg="tj2_match_watcher" type="rosbag_controlled_recording.py" name="rosbag_controlled_recording" output="screen" required="false">
        <param name="rosbag_command" value="rosbag record -o /media/storage/bags/2022_robot -b 256 __name:=rosbag_controlled"/>
        <param name="topics_path" value="$(find tj2_match_watcher)/config/2022_robot.txt"/>
        <!-- <param name="topics_path" value="$(find tj2_match_watcher)/config/2022_robot_light.txt"/> -->
        <param name="record_from_startup" value="true"/>
        <remap from="bag_status" to="/tj2/bag_status"/>
        <remap from="bag_name" to="/tj2/bag_name"/>
>>>>>>> 368fa853
    </node>
</launch><|MERGE_RESOLUTION|>--- conflicted
+++ resolved
@@ -1,189 +1,5 @@
 <?xml version="1.0" encoding="UTF-8"?>
 <launch>
-<<<<<<< HEAD
-    <node pkg="tj2_match_watcher" type="rosbag_controlled_recording.py" name="rosbag_controlled_recording" output="screen" required="true">
-        <param name="rosbag_command" value="rosbag record -o /media/storage/bags/2022_robot            
-            /camera/accel
-            /camera/accel/imu_info
-            /camera/accel/metadata
-            /camera/accel/sample
-            /camera/camera_post_processing_manager/bond
-            /camera/color/camera_info
-            /camera/color/image_raw
-            /camera/color/metadata
-            /camera/depth/camera_info
-            /camera/depth/image_rect_raw
-            /camera/depth/metadata
-            /camera/depth_registered/points
-            /camera/extrinsics/depth_to_color
-            /camera/gyro
-            /camera/gyro/imu_info
-            /camera/gyro/metadata
-            /camera/gyro/sample
-            /camera/infra/camera_info
-            /camera/infra/metadata
-            /camera/l500_depth_sensor/parameter_descriptions
-            /camera/l500_depth_sensor/parameter_updates
-            /camera/motion_module/parameter_descriptions
-            /camera/motion_module/parameter_updates
-            /camera/realsense2_camera_manager/bond
-            /camera/rgb_camera/parameter_descriptions
-            /camera/rgb_camera/parameter_updates
-            /diagnostics
-            /initialpose
-            /joint_states
-            /front_laser/laser_filter/range_filter/parameter_descriptions
-            /front_laser/laser_filter/range_filter/parameter_updates
-            /front_laser/scan
-            /front_laser/scan_filtered
-            /rear_laser/laser_filter/range_filter/parameter_descriptions
-            /rear_laser/laser_filter/range_filter/parameter_updates
-            /rear_laser/scan
-            /rear_laser/scan_filtered
-            /limelight/cam_mode
-            /limelight/color/camera_info
-            /limelight/color/image_raw
-            /limelight/led_mode
-            /limelight/limelight_post_processing_manager/bond
-            /limelight/targets
-            /map
-            /map_metadata
-            /move_base
-            /move_base/DWAPlannerROS/cost_cloud
-            /move_base/DWAPlannerROS/global_plan
-            /move_base/DWAPlannerROS/local_plan
-            /move_base/DWAPlannerROS/parameter_descriptions
-            /move_base/DWAPlannerROS/parameter_updates
-            /move_base/DWAPlannerROS/trajectory_cloud
-            /move_base/GlobalPlanner/parameter_descriptions
-            /move_base/GlobalPlanner/parameter_updates
-            /move_base/GlobalPlanner/plan
-            /move_base/GlobalPlanner/potential
-            /move_base/cancel
-            /move_base/current_goal
-            /move_base/feedback
-            /move_base/global_costmap/costmap
-            /move_base/global_costmap/costmap_updates
-            /move_base/global_costmap/footprint
-            /move_base/global_costmap/inflation/parameter_descriptions
-            /move_base/global_costmap/inflation/parameter_updates
-            /move_base/global_costmap/obstacle_layer/parameter_descriptions
-            /move_base/global_costmap/obstacle_layer/parameter_updates
-            /move_base/global_costmap/parameter_descriptions
-            /move_base/global_costmap/parameter_updates
-            /move_base/global_costmap/static/parameter_descriptions
-            /move_base/global_costmap/static/parameter_updates
-            /move_base/goal
-            /move_base/local_costmap/costmap
-            /move_base/local_costmap/costmap_updates
-            /move_base/local_costmap/footprint
-            /move_base/local_costmap/inflation/parameter_descriptions
-            /move_base/local_costmap/inflation/parameter_updates
-            /move_base/local_costmap/obstacle_layer/parameter_descriptions
-            /move_base/local_costmap/obstacle_layer/parameter_updates
-            /move_base/local_costmap/parameter_descriptions
-            /move_base/local_costmap/parameter_updates
-            /move_base/local_costmap/static/parameter_descriptions
-            /move_base/local_costmap/static/parameter_updates
-            /move_base/parameter_descriptions
-            /move_base/parameter_updates
-            /move_base/recovery_status
-            /move_base/result
-            /move_base/status
-            /move_base_simple/goal
-            /move_base_simple/waypoints
-            /pursuit/move_base
-            /pursuit/move_base/cancel
-            /pursuit/move_base/feedback
-            /pursuit/move_base/goal
-            /pursuit/move_base/recovery_status
-            /pursuit/move_base/result
-            /pursuit/move_base/status
-            /pursuit/move_base_simple/goal
-            /pursuit/move_base_simple/waypoints
-            /pursuit/pursuit_move_base
-            /pursuit/pursuit_move_base/DWAPlannerROS/cost_cloud
-            /pursuit/pursuit_move_base/DWAPlannerROS/global_plan
-            /pursuit/pursuit_move_base/DWAPlannerROS/local_plan
-            /pursuit/pursuit_move_base/DWAPlannerROS/parameter_descriptions
-            /pursuit/pursuit_move_base/DWAPlannerROS/parameter_updates
-            /pursuit/pursuit_move_base/DWAPlannerROS/trajectory_cloud
-            /pursuit/pursuit_move_base/current_goal
-            /pursuit/pursuit_move_base/global_costmap/costmap
-            /pursuit/pursuit_move_base/global_costmap/costmap_updates
-            /pursuit/pursuit_move_base/global_costmap/footprint
-            /pursuit/pursuit_move_base/global_costmap/inflation/parameter_descriptions
-            /pursuit/pursuit_move_base/global_costmap/inflation/parameter_updates
-            /pursuit/pursuit_move_base/global_costmap/obstacle_layer/parameter_descriptions
-            /pursuit/pursuit_move_base/global_costmap/obstacle_layer/parameter_updates
-            /pursuit/pursuit_move_base/global_costmap/parameter_descriptions
-            /pursuit/pursuit_move_base/global_costmap/parameter_updates
-            /pursuit/pursuit_move_base/global_costmap/static/parameter_descriptions
-            /pursuit/pursuit_move_base/global_costmap/static/parameter_updates
-            /pursuit/pursuit_move_base/local_costmap/costmap
-            /pursuit/pursuit_move_base/local_costmap/costmap_updates
-            /pursuit/pursuit_move_base/local_costmap/footprint
-            /pursuit/pursuit_move_base/local_costmap/inflation/parameter_descriptions
-            /pursuit/pursuit_move_base/local_costmap/inflation/parameter_updates
-            /pursuit/pursuit_move_base/local_costmap/obstacle_layer/parameter_descriptions
-            /pursuit/pursuit_move_base/local_costmap/obstacle_layer/parameter_updates
-            /pursuit/pursuit_move_base/local_costmap/parameter_descriptions
-            /pursuit/pursuit_move_base/local_costmap/parameter_updates
-            /pursuit/pursuit_move_base/local_costmap/static/parameter_descriptions
-            /pursuit/pursuit_move_base/local_costmap/static/parameter_updates
-            /pursuit/pursuit_move_base/parameter_descriptions
-            /pursuit/pursuit_move_base/parameter_updates
-            /rosout
-            /rosout_agg
-            /tf
-            /tf_static
-            /tj2/bag_name
-            /tj2/bag_status
-            /tj2/left_outer_climber_joint
-            /tj2/left_inner_climber_joint
-            /tj2/right_outer_climber_joint
-            /tj2/right_inner_climber_joint
-            /tj2/left_outer_climber_hook_joint
-            /tj2/left_inner_climber_hook_joint
-            /tj2/right_outer_climber_hook_joint
-            /tj2/right_inner_climber_hook_joint
-            /tj2/intake_joint
-            /tj2/turret_joint
-            /tj2/camera_joint
-            /tj2/cmd_vel
-            /tj2/cmd_vel_follow
-            /tj2/cmd_vel_nav
-            /tj2/cmd_vel_teleop
-            /tj2/follow_object_goal
-            /tj2/follow_path
-            /tj2/follow_path/cancel
-            /tj2/follow_path/feedback
-            /tj2/follow_path/goal
-            /tj2/follow_path/result
-            /tj2/follow_path/status
-            /tj2/imu
-            /tj2/is_autonomous
-            /tj2/joint_states
-            /tj2/match_time
-            /tj2/odom
-            /tj2/packet_count
-            /tj2/packet_rate
-            /tj2/ping
-            /tj2/cargo/detections
-            /tj2/cargo/markers
-            /tj2/pursue_object/cancel
-            /tj2/pursue_object/feedback
-            /tj2/pursue_object/goal
-            /tj2/pursue_object/result
-            /tj2/pursue_object/status
-            /tj2/team_color
-            /tj2/tj2_yolo/parameter_descriptions
-            /tj2/tj2_yolo/parameter_updates
-            /tj2/twist_lock
-            /tj2/waypoint_markers
-"/>
-        <param name="record_from_startup" value="false"/>
-=======
     <node pkg="tj2_match_watcher" type="rosbag_controlled_recording.py" name="rosbag_controlled_recording" output="screen" required="false">
         <param name="rosbag_command" value="rosbag record -o /media/storage/bags/2022_robot -b 256 __name:=rosbag_controlled"/>
         <param name="topics_path" value="$(find tj2_match_watcher)/config/2022_robot.txt"/>
@@ -191,6 +7,5 @@
         <param name="record_from_startup" value="true"/>
         <remap from="bag_status" to="/tj2/bag_status"/>
         <remap from="bag_name" to="/tj2/bag_name"/>
->>>>>>> 368fa853
     </node>
 </launch>