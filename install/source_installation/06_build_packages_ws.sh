--- conflicted
+++ resolved
@@ -38,14 +38,10 @@
     https://github.com/cra-ros-pkg/robot_localization
     https://github.com/ros-geographic-info/geographic_info.git
     https://github.com/ros-geographic-info/unique_identifier.git
-<<<<<<< HEAD
     https://github.com/ros-perception/laser_filters.git
     https://github.com/ros-perception/slam_gmapping.git
     https://github.com/ros-perception/openslam_gmapping.git
-
-=======
     https://github.com/ros-drivers/usb_cam.git
->>>>>>> 3013b264
 )
 
 branches=(
@@ -74,13 +70,10 @@
     noetic-devel
     master
     master
-<<<<<<< HEAD
     kinetic-devel
     melodic-devel
     melodic-devel
-=======
     develop
->>>>>>> 3013b264
 )
 
 len=${#packages[@]}
