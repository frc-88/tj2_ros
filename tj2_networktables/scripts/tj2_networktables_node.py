--- conflicted
+++ resolved
@@ -6,13 +6,6 @@
 
 from networktables import NetworkTables
 
-<<<<<<< HEAD
-=======
-from tj2_networktables.srv import OdomReset, OdomResetResponse
-
-from tj2_tools.robot_state import Pose2d
-
->>>>>>> d984fee8
 
 class TJ2NetworkTables:
     def __init__(self):
@@ -28,7 +21,6 @@
         NetworkTables.initialize(server=self.nt_host)
         self.nt = NetworkTables.getTable("coprocessor")
 
-<<<<<<< HEAD
         self.remote_linear_units_conversion = rospy.get_param("~remote_linear_units_conversion", 1.0)
         self.remote_angular_units_conversion = rospy.get_param("~remote_angular_units_conversion", 1.0)
         
@@ -36,78 +28,6 @@
         self.is_autonomous_pub = rospy.Publisher("is_autonomous", Bool, queue_size=5)
 
         self.driver_station_table_key = "DriverStation"
-=======
-        self.publish_odom_tf = rospy.get_param("~publish_odom_tf", False)
-        self.base_frame_name = rospy.get_param("~base_frame", "base_link")
-        self.odom_frame_name = rospy.get_param("~odom_frame", "odom")
-        self.imu_frame_name = rospy.get_param("~imu_frame", "imu")
-
-        self.remote_linear_units_conversion = rospy.get_param("~remote_linear_units_conversion", 0.3048)  # WPILib uses a mix of meters, feet, inches...
-        self.remote_angular_units_conversion = rospy.get_param("~remote_angular_units_conversion", math.pi / 180.0)  # WPILib uses a mix of radians and degrees...
-        self.cmd_vel_timeout = rospy.get_param("~cmd_vel_timeout", 0.5)
-        self.min_linear_x_cmd = rospy.get_param("~min_linear_x_cmd", 0.05)
-        self.min_linear_y_cmd = rospy.get_param("~min_linear_y_cmd", 0.05)
-        self.min_angular_z_cmd = rospy.get_param("~min_angular_z_cmd", 0.1)
-        self.zero_epsilon = rospy.get_param("~zero_epsilon", 0.001)
-        self.odom_pub = rospy.Publisher("odom", Odometry, queue_size=50)
-        self.odom_msg = Odometry()
-        self.odom_msg.header.frame_id = self.odom_frame_name
-        self.odom_msg.child_frame_id = self.base_frame_name
-
-        self.odom_msg.pose.covariance = [
-            5e-2, 0.0, 0.0, 0.0, 0.0, 0.0,
-            0.0, 5e-2, 0.0, 0.0, 0.0, 0.0,
-            0.0, 0.0, 5e-2, 0.0, 0.0, 0.0,
-            0.0, 0.0, 0.0, 5e-2, 0.0, 0.0,
-            0.0, 0.0, 0.0, 0.0, 5e-2, 0.0,
-            0.0, 0.0, 0.0, 0.0, 0.0, 5e-2
-        ]
-        self.odom_msg.twist.covariance = [
-            10e-2, 0.0, 0.0, 0.0, 0.0, 0.0,
-            0.0, 10e-2, 0.0, 0.0, 0.0, 0.0,
-            0.0, 0.0, 10e-2, 0.0, 0.0, 0.0,
-            0.0, 0.0, 0.0, 10e-2, 0.0, 0.0,
-            0.0, 0.0, 0.0, 0.0, 10e-2, 0.0,
-            0.0, 0.0, 0.0, 0.0, 0.0, 10e-2
-        ]
-
-        self.twist_sub = rospy.Subscriber("cmd_vel", Twist, self.twist_callback, queue_size=50)
-
-        self.imu_pub = rospy.Publisher("imu", Imu, queue_size=50)
-        self.imu_msg = Imu()
-        self.imu_msg.header.frame_id = self.imu_frame_name
-        self.imu_msg.orientation_covariance = [
-            100e-5, 0.0, 0.0,
-            0.0, 100e-5, 0.0,
-            0.0, 0.0, 100e-5
-        ]
-        self.imu_msg.angular_velocity_covariance = [
-            10e-5, 0.0, 0.0,
-            0.0, 10e-5, 0.0,
-            0.0, 0.0, 10e-5
-        ]
-        self.imu_msg.linear_acceleration_covariance = [
-            50e-5, 0.0, 0.0,
-            0.0, 50e-5, 0.0,
-            0.0, 0.0, 50e-5
-        ]
-        self.ping_pub = rospy.Publisher("ping", Float64, queue_size=50)
-
-        self.match_time_pub = rospy.Publisher("match_time", Float64, queue_size=5)
-        self.is_autonomous_pub = rospy.Publisher("is_autonomous", Bool, queue_size=5)
-
-        self.br = tf2_ros.TransformBroadcaster()
-        self.tf_msg = TransformStamped()
-        self.tf_msg.header.frame_id = self.odom_frame_name
-        self.tf_msg.child_frame_id = self.base_frame_name
-
-        self.odom_table_key = "odometryState"
-        self.command_table_key = "commands"
-        self.imu_table_key = "gyro"
-        self.driver_station_table_key = "DriverStation"
-        self.client_table_key = "ROS"
-        self.set_odom_key = self.client_table_key + "/setOdom"
->>>>>>> d984fee8
 
         self.fms_flag_ignored = True
 
@@ -124,11 +44,6 @@
             if self.remote_start_time == 0.0:
                 self.init_remote_time()
             self.clock_rate.sleep()
-<<<<<<< HEAD
-=======
-            self.update_heartbeat()
-            self.publish_odom()
->>>>>>> d984fee8
             self.publish_driver_station()
 
     def publish_driver_station(self):
@@ -142,101 +57,6 @@
         else:
             self.match_time_pub.publish(-1.0)
 
-<<<<<<< HEAD
-=======
-    def publish_odom(self):
-        timestamp = self.get_remote_time_as_local()
-        if self.prev_odom_timestamp == timestamp:
-            return
-        self.prev_odom_timestamp = timestamp
-        
-        x = self.nt.getEntry(self.odom_table_key + "/xPosition").getDouble(0.0)
-        y = self.nt.getEntry(self.odom_table_key + "/yPosition").getDouble(0.0)
-        theta = self.nt.getEntry(self.odom_table_key + "/theta").getDouble(0.0)
-        vx = self.nt.getEntry(self.odom_table_key + "/xVelocity").getDouble(0.0)
-        vy = self.nt.getEntry(self.odom_table_key + "/yVelocity").getDouble(0.0)
-        vt = self.nt.getEntry(self.odom_table_key + "/thetaVelocity").getDouble(0.0)
-
-        x *= self.remote_linear_units_conversion
-        y *= self.remote_linear_units_conversion
-        theta *= self.remote_angular_units_conversion
-        vx *= self.remote_linear_units_conversion
-        vy *= self.remote_linear_units_conversion
-        vt *= self.remote_angular_units_conversion
-
-        self.robot_pose.x = x
-        self.robot_pose.y = y
-        self.robot_pose.theta = theta
-
-        adj_robot_pose = self.robot_pose - self.start_pose
-
-        quaternion = tf_conversions.transformations.quaternion_from_euler(0.0, 0.0, adj_robot_pose.theta)
-
-        # ros_time = rospy.Time(timestamp)
-        ros_time = rospy.Time.now()
-
-        self.odom_msg.header.stamp = ros_time
-        self.odom_msg.pose.pose.position.x = adj_robot_pose.x
-        self.odom_msg.pose.pose.position.y = adj_robot_pose.y
-        self.odom_msg.pose.pose.orientation.x = quaternion[0]
-        self.odom_msg.pose.pose.orientation.y = quaternion[1]
-        self.odom_msg.pose.pose.orientation.z = quaternion[2]
-        self.odom_msg.pose.pose.orientation.w = quaternion[3]
-        
-        self.odom_msg.twist.twist.linear.x = vx
-        self.odom_msg.twist.twist.linear.y = vy
-        self.odom_msg.twist.twist.angular.z = vt
-
-        self.odom_pub.publish(self.odom_msg)
-
-        if self.publish_odom_tf:
-            self.tf_msg.header.stamp = ros_time
-            self.tf_msg.transform.translation.x = adj_robot_pose.x
-            self.tf_msg.transform.translation.y = adj_robot_pose.y
-            self.tf_msg.transform.rotation.x = quaternion[0]
-            self.tf_msg.transform.rotation.y = quaternion[1]
-            self.tf_msg.transform.rotation.z = quaternion[2]
-            self.tf_msg.transform.rotation.w = quaternion[3]
-
-            self.br.sendTransform(self.tf_msg)
-    
-    def publish_imu(self):
-        timestamp = self.get_remote_time_as_local()
-        if self.prev_imu_timestamp == timestamp:
-            return
-        self.prev_imu_timestamp = timestamp
-
-        # ros_time = rospy.Time(timestamp)
-        ros_time = rospy.Time.now()
-
-        yaw = self.nt.getEntry(self.imu_table_key + "/yaw").getDouble(0.0)
-        ang_vz = self.nt.getEntry(self.imu_table_key + "/yawRate").getDouble(0.0)
-        ax = self.nt.getEntry(self.imu_table_key + "/accelX").getDouble(0.0)
-        ay = self.nt.getEntry(self.imu_table_key + "/accelY").getDouble(0.0)
-
-        quaternion = tf_conversions.transformations.quaternion_from_euler(0.0, 0.0, yaw)
-
-        self.imu_msg.header.stamp = ros_time
-        self.imu_msg.orientation.x = quaternion[0]
-        self.imu_msg.orientation.y = quaternion[1]
-        self.imu_msg.orientation.z = quaternion[2]
-        self.imu_msg.orientation.w = quaternion[3]
-        self.imu_msg.angular_velocity.z = ang_vz
-        self.imu_msg.linear_acceleration.x = ax
-        self.imu_msg.linear_acceleration.y = ay
-
-        self.imu_pub.publish(self.imu_msg)
-    
-    def ping_callback(self, source, key, value, is_new):
-        msg = Float64()
-        msg.data = self.get_local_time() - value
-        self.ping_pub.publish(msg)
-
-    def update_heartbeat(self):
-        self.nt.getEntry(self.client_table_key + "/timestamp").setNumber(self.get_local_time_as_remote())
-        self.nt.getEntry(self.client_table_key + "/ping").setNumber(self.get_local_time())
-
->>>>>>> d984fee8
     def get_remote_time(self):
         """
         Gets RoboRIO's timestamp based on the networktables entry in seconds
@@ -282,22 +102,6 @@
         self.check_time_offsets(remote_timestamp)
         return remote_timestamp - self.remote_start_time + self.local_start_time
 
-<<<<<<< HEAD
-=======
-    def odom_reset_callback(self, req):
-        # self.start_pose = Pose2d.from_state(self.robot_pose)
-        # self.start_pose.x += req.x
-        # self.start_pose.y += req.y
-        # self.start_pose.theta += req.t
-        self.nt.getEntry(self.set_odom_key + "/timestamp").setNumber(self.get_local_time_as_remote())
-        self.nt.getEntry(self.set_odom_key + "/xPosition").setNumber(req.x)
-        self.nt.getEntry(self.set_odom_key + "/yPosition").setNumber(req.y)
-        self.nt.getEntry(self.set_odom_key + "/theta").setNumber(req.t)
-
-        rospy.loginfo("Resetting odometry to x: %0.3f, y: %0.3f, theta: %0.3f" % (req.x, req.y, req.t))
-
-        return OdomResetResponse(True)
->>>>>>> d984fee8
 
 if __name__ == "__main__":
     node = TJ2NetworkTables()
