--- conflicted
+++ resolved
@@ -8,20 +8,7 @@
 
     ros::param::param<double>("~remote_linear_units_conversion", _remote_linear_units_conversion, 0.3048);
     ros::param::param<double>("~remote_angular_units_conversion", _remote_angular_units_conversion, M_PI / 180.0);
-<<<<<<< HEAD
-
-    ros::param::param<bool>("~publish_odom_tf", _publish_odom_tf, true);
-    ros::param::param<string>("~base_frame", _base_frame, "base_link");
-    ros::param::param<string>("~odom_frame", _odom_frame, "odom");
-    ros::param::param<string>("~imu_frame", _imu_frame, "imu");
-    ros::param::param<double>("~cmd_vel_timeout", _cmd_vel_timeout, 0.5);
-    ros::param::param<double>("~min_linear_x_cmd", _min_linear_x_cmd, 0.05);
-    ros::param::param<double>("~min_linear_y_cmd", _min_linear_y_cmd, 0.05);
-    ros::param::param<double>("~min_angular_z_cmd", _min_angular_z_cmd, 0.1);
-    ros::param::param<double>("~zero_epsilon", _zero_epsilon, 0.001);
-=======
     ros::param::param<int>("~num_modules", _num_modules, 4);
->>>>>>> 3ca1e597
     ros::param::param<bool>("~fms_flag_ignored", _fms_flag_ignored, true);
 
     _nt = nt::GetDefaultInstance();
@@ -37,12 +24,6 @@
     ros::Duration(2.0).sleep(); // wait for table to populate
 
     _base_key = "/coprocessor/";
-<<<<<<< HEAD
-    _odom_table_key = "odometryState/";
-    _command_table_key = "commands/";
-    _imu_table_key = "gyro/";
-=======
->>>>>>> 3ca1e597
     _driver_station_table_key = "DriverStation/";
     _client_table_key = "ROS/";
     _set_odom_table_key = _client_table_key + "setOdom/";
@@ -66,72 +47,6 @@
     _local_start_time = 0.0;
     _remote_start_time = 0.0;
 
-<<<<<<< HEAD
-    _ping_pub = nh.advertise<std_msgs::Float64>("ping", 50);
-    
-    _odom_pub = nh.advertise<nav_msgs::Odometry>("odom", 50);
-    _odom_msg.header.frame_id = _odom_frame;
-    _odom_msg.child_frame_id = _base_frame;
-    /* [
-        1e-3, 0.0, 0.0, 0.0, 0.0, 0.0,
-        0.0, 1e-3, 0.0, 0.0, 0.0, 0.0,
-        0.0, 0.0, 1e-3, 0.0, 0.0, 0.0,
-        0.0, 0.0, 0.0, 1e-3, 0.0, 0.0,
-        0.0, 0.0, 0.0, 0.0, 1e-3, 0.0,
-        0.0, 0.0, 0.0, 0.0, 0.0, 1e-3
-    ] */
-    /* [
-         0,  1,  2,  3,  4,  5,
-         6,  7,  8,  9, 10, 11,
-        12, 13, 14, 15, 16, 17,
-        18, 19, 20, 21, 22, 23,
-        24, 25, 26, 27, 28, 29,
-        30, 31, 32, 33, 34, 35
-    ] */
-    // odom_msg.pose.covariance.resize(36);
-    _odom_msg.pose.covariance[0] = 5e-2;
-    _odom_msg.pose.covariance[7] = 5e-2;
-    _odom_msg.pose.covariance[14] = 5e-2;
-    _odom_msg.pose.covariance[21] = 5e-2;
-    _odom_msg.pose.covariance[28] = 5e-2;
-    _odom_msg.pose.covariance[35] = 5e-2;
-
-    // odom_msg.twist.covariance.resize(36);
-    _odom_msg.twist.covariance[0] = 10e-2;
-    _odom_msg.twist.covariance[7] = 10e-2;
-    _odom_msg.twist.covariance[14] = 10e-2;
-    _odom_msg.twist.covariance[21] = 10e-2;
-    _odom_msg.twist.covariance[28] = 10e-2;
-    _odom_msg.twist.covariance[35] = 10e-2;
-
-    _twist_sub = nh.subscribe<geometry_msgs::Twist>("cmd_vel", 50, &TJ2NetworkTables::twist_callback, this);
-    _prev_twist_timestamp = get_local_time();
-    _twist_cmd_speed = 0.0;
-    _twist_cmd_dir = 0.0;
-    _twist_cmd_vt = 0.0;
-
-
-    _imu_pub = nh.advertise<sensor_msgs::Imu>("imu", 50);
-    _imu_msg.header.frame_id = _imu_frame;
-    /* [
-        0, 1, 2,
-        3, 4, 5,
-        6, 7, 8
-    ] */
-    _imu_msg.orientation_covariance[0] = 10e-5;
-    _imu_msg.orientation_covariance[4] = 10e-5;
-    _imu_msg.orientation_covariance[8] = 10e-5;
-
-    _imu_msg.angular_velocity_covariance[0] = 10e-5;
-    _imu_msg.angular_velocity_covariance[4] = 10e-5;
-    _imu_msg.angular_velocity_covariance[8] = 10e-5;
-    
-    _imu_msg.linear_acceleration_covariance[0] = 100e-5;
-    _imu_msg.linear_acceleration_covariance[4] = 100e-5;
-    _imu_msg.linear_acceleration_covariance[8] = 100e-5;
-
-=======
->>>>>>> 3ca1e597
     _match_time_pub = nh.advertise<std_msgs::Float64>("match_time", 5);
     _is_autonomous_pub = nh.advertise<std_msgs::Bool>("is_autonomous", 5);
 
@@ -141,226 +56,6 @@
 }
 
 // -----
-<<<<<<< HEAD
-// Ping methods
-// -----
-
-void TJ2NetworkTables::publish_heartbeat()
-{
-    nt::SetEntryValue(_heartbeat_time_entry, nt::Value::MakeDouble(get_local_time_as_remote()));
-    nt::SetEntryValue(_heartbeat_ping_entry, nt::Value::MakeDouble(get_local_time()));
-    get_ping_value();
-}
-
-void ping_callback(void* data, const NT_EntryNotification* event)
-{
-    auto ping_value = event->value;
-    if (ping_value.type != NT_DOUBLE) {
-        ROS_WARN("ping time entry is not a double");
-        return;
-    }
-    ((TJ2NetworkTables*)data)->publish_ping(ping_value.data.v_double);
-}
-
-void TJ2NetworkTables::publish_ping(double ping_time)
-{
-    if (ping_time == 0.0) {
-        return;
-    }
-    std_msgs::Float64 msg;
-    msg.data = get_local_time() - ping_time;
-    _ping_pub.publish(msg);   
-}
-
-void TJ2NetworkTables::get_ping_value()
-{
-    auto ping_val = nt::GetEntryValue(_return_ping_entry);
-    if (!ping_val) {
-        ROS_WARN_THROTTLE(5, "ping return value doesn't exist");
-        return;
-    }
-    if (!ping_val->IsDouble()) {
-        ROS_WARN_THROTTLE(5, "ping return value is not a double");
-        return;
-    }
-    double ping = ping_val->GetDouble();
-    publish_ping(ping);
-}
-
-
-// -----
-// Odom
-// -----
-
-void TJ2NetworkTables::publish_odom()
-{
-    auto x_val = nt::GetEntryValue(_x_entry);
-    auto y_val = nt::GetEntryValue(_y_entry);
-    auto theta_val = nt::GetEntryValue(_theta_entry);
-    auto vx_val = nt::GetEntryValue(_vx_entry);
-    auto vy_val = nt::GetEntryValue(_vy_entry);
-    auto vt_val = nt::GetEntryValue(_vt_entry);
-
-    if (!(x_val && y_val && theta_val && vx_val && vy_val && vt_val)) {
-        ROS_WARN_THROTTLE(5, "one of the odom values doesn't exist");
-        return;
-    }
-    if (!(x_val->IsDouble() && y_val->IsDouble() && theta_val->IsDouble() && vx_val->IsDouble() && vy_val->IsDouble() && vt_val->IsDouble())) {
-        ROS_WARN_THROTTLE(5, "one of the odom values is not a double");
-        return;
-    }
-
-    double x = x_val->GetDouble();
-    double y = y_val->GetDouble();
-    double theta = theta_val->GetDouble();
-    double vx = vx_val->GetDouble();
-    double vy = vy_val->GetDouble();
-    double vt = vt_val->GetDouble();
-    
-    x *= _remote_linear_units_conversion;
-    y *= _remote_linear_units_conversion;
-    theta *= _remote_angular_units_conversion;
-    vx *= _remote_linear_units_conversion;
-    vy *= _remote_linear_units_conversion;
-    vt *= _remote_angular_units_conversion;
-
-    tf2::Quaternion quat;
-    quat.setRPY(0, 0, theta);
-
-    geometry_msgs::Quaternion msg_quat = tf2::toMsg(quat);
-
-    ros::Time now = ros::Time::now();
-    _odom_msg.header.stamp = now;
-    _odom_msg.pose.pose.position.x = x;
-    _odom_msg.pose.pose.position.y = y;
-    _odom_msg.pose.pose.orientation = msg_quat;
-
-    _odom_msg.twist.twist.linear.x = vx;
-    _odom_msg.twist.twist.linear.y = vy;
-    _odom_msg.twist.twist.angular.z = vt;
-
-    if (_publish_odom_tf)
-    {
-        geometry_msgs::TransformStamped tf_stamped;
-        tf_stamped.header.stamp = now;
-        tf_stamped.header.frame_id = _odom_frame;
-        tf_stamped.child_frame_id = _base_frame;
-        tf_stamped.transform.translation.x = x;
-        tf_stamped.transform.translation.y = y;
-        tf_stamped.transform.translation.z = 0.0;
-        tf_stamped.transform.rotation = msg_quat;
-
-        _tf_broadcaster.sendTransform(tf_stamped);
-    }
-    
-    _odom_pub.publish(_odom_msg);
-}
-
-
-// -----
-// Twist
-// -----
-
-void TJ2NetworkTables::twist_callback(const geometry_msgs::TwistConstPtr& msg)
-{
-    double vx = -msg->linear.x;
-    double vy = -msg->linear.y;
-    double vt = -msg->angular.z;
-
-    if (_zero_epsilon < abs(vx) && abs(vx) < _min_linear_x_cmd) {
-        vx = _min_linear_x_cmd;
-    }
-    if (_zero_epsilon < abs(vy) && abs(vy) < _min_linear_y_cmd) {
-        vy = _min_linear_y_cmd;
-    }
-    if (_zero_epsilon < abs(vt) && abs(vt) < _min_angular_z_cmd) {
-        vt = _min_angular_z_cmd;
-    }
-    
-    if (abs(vx) < _zero_epsilon) {
-        vx = 0.0;
-    }
-    if (abs(vy) < _zero_epsilon) {
-        vy = 0.0;
-    }
-    if (abs(vt) < _zero_epsilon) {
-        vt = 0.0;
-    }
-    
-    _prev_twist_timestamp = get_local_time();
-    _twist_cmd_speed = sqrt(vx * vx + vy * vy) / _remote_linear_units_conversion;
-    _twist_cmd_dir = fmod(atan2(vy, vx), 2 * M_PI) / _remote_angular_units_conversion;
-    _twist_cmd_vt = vt / _remote_angular_units_conversion;
-}
-
-
-void TJ2NetworkTables::publish_cmd_vel(bool ignore_timeout)
-{
-    double dt = get_local_time() - _prev_twist_timestamp;
-    if (!ignore_timeout && dt > _cmd_vel_timeout) {
-        return;
-    }
-    double remote_time = get_local_time_as_remote();
-    
-    nt::SetEntryValue(_cmd_time_entry, nt::Value::MakeDouble(remote_time));
-    nt::SetEntryValue(_cmd_speed_entry, nt::Value::MakeDouble(_twist_cmd_speed));
-    nt::SetEntryValue(_cmd_dir_entry, nt::Value::MakeDouble(_twist_cmd_dir));
-    nt::SetEntryValue(_cmd_rotate_entry, nt::Value::MakeDouble(_twist_cmd_vt));
-}
-
-// -----
-// Imu
-// -----
-
-void TJ2NetworkTables::publish_imu()
-{
-    double timestamp = get_remote_time_as_local();
-    if (_prev_imu_timestamp == timestamp) {
-        return;
-    }
-    _prev_imu_timestamp = timestamp;
-
-    ros::Time ros_time = ros::Time::now();
-
-    _imu_msg.header.stamp = ros_time;
-
-    auto yaw_val = nt::GetEntryValue(_imu_yaw_entry);
-    if (yaw_val && yaw_val->IsDouble())
-    {
-        double yaw = yaw_val->GetDouble();
-
-        tf2::Quaternion quat;
-        quat.setRPY(0, 0, yaw);
-
-        _imu_msg.orientation = tf2::toMsg(quat);
-    }
-
-    auto vz_val = nt::GetEntryValue(_imu_vz_entry);
-    if (vz_val && vz_val->IsDouble())
-    {
-        double vz = vz_val->GetDouble();
-        _imu_msg.angular_velocity.z = vz;
-    }
-
-    auto ax_val = nt::GetEntryValue(_imu_ax_entry);
-    if (ax_val && ax_val->IsDouble())
-    {
-        double ax = ax_val->GetDouble();
-        _imu_msg.linear_acceleration.x = ax;
-    }
-    auto ay_val = nt::GetEntryValue(_imu_ay_entry);
-    if (ay_val && ax_val->IsDouble())
-    {
-        double ay = ay_val->GetDouble();
-        _imu_msg.linear_acceleration.y = ay;
-    }
-
-    _imu_pub.publish(_imu_msg);
-}
-
-// -----
-=======
->>>>>>> 3ca1e597
 // FRC FMS
 // -----
 
@@ -490,13 +185,6 @@
     if (_remote_start_time == 0.0) {
         init_remote_time();
     }
-<<<<<<< HEAD
-    publish_heartbeat();
-    publish_odom();
-    publish_cmd_vel();
-    publish_imu();
-=======
->>>>>>> 3ca1e597
     publish_fms();
 }
 
