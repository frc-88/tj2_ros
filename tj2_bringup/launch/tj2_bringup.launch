--- conflicted
+++ resolved
@@ -6,17 +6,12 @@
         <arg name="publish_odom_tf" default="$(eval not arg('odom_ekf'))"/>
         <arg name="robot_address" value="$(arg robot_address)"/>
     </include>
-<<<<<<< HEAD
-    <!-- <include file="$(find tj2_description)/launch/tj2_description.launch"/> -->
-    <include file="$(find tj2_description)/launch/basic_transforms.launch"/>
-=======
     <include file="$(find tj2_tunnel)/launch/tj2_tunnel.launch">
         <arg name="publish_odom_tf" default="$(eval not arg('odom_ekf'))"/>
         <arg name="robot_address" value="$(arg robot_address)"/>
     </include>
-    <include file="$(find tj2_description)/launch/tj2_description.launch"/>
-    <!-- <include file="$(find tj2_description)/launch/basic_transforms.launch"/> -->
->>>>>>> 2deda541
+    <!-- <include file="$(find tj2_description)/launch/tj2_description.launch"/> -->
+    <include file="$(find tj2_description)/launch/basic_transforms.launch"/>
     <include if="$(arg odom_ekf)" file="$(find tj2_ekf)/launch/tj2_ekf.launch"/>
     <include file="$(find tj2_camera)/launch/camera_launcher.launch"/>
     <!-- <include file="$(find tj2_detectnet)/launch/tj2_detectnet.launch"/> -->
