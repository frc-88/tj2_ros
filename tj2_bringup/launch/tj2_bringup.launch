--- conflicted
+++ resolved
@@ -6,13 +6,10 @@
         <arg name="publish_odom_tf" default="$(eval not arg('odom_ekf'))"/>
         <arg name="robot_address" value="$(arg robot_address)"/>
     </include>
-<<<<<<< HEAD
-=======
     <include file="$(find tj2_tunnel)/launch/tj2_tunnel.launch">
         <arg name="publish_odom_tf" default="$(eval not arg('odom_ekf'))"/>
         <arg name="robot_address" value="$(arg robot_address)"/>
     </include>
->>>>>>> 0e54402f
     <!-- <include file="$(find tj2_description)/launch/tj2_description.launch"/> -->
     <include file="$(find tj2_description)/launch/basic_transforms.launch"/>
     <include if="$(arg odom_ekf)" file="$(find tj2_ekf)/launch/tj2_ekf.launch"/>
