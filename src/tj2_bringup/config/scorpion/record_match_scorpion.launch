--- conflicted
+++ resolved
@@ -25,9 +25,7 @@
         /tj2/match
         /tj2/odom
         /tj2/ping
-<<<<<<< HEAD
         /tj2/detections
-=======
         /tj2_zed/obj_det/detections
         /tj2_zed/obj_det/yolo_objects
         /tj2/team_color
@@ -36,7 +34,6 @@
         /tj2/cones/detections
         /tj2/cones/nearest
         /tj2/grid_tracking/markers
->>>>>>> 15c6e427
 
         --duration=300 --lz4
         " />
