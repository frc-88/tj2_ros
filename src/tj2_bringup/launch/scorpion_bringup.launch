--- conflicted
+++ resolved
@@ -20,14 +20,9 @@
         <arg name="joint_names" value="$(find tj2_bringup)/config/scorpion/joints.yaml"/>
     </include>
 
-<<<<<<< HEAD
-    <!-- <node pkg="tf" type="static_transform_publisher" name="base_link_to_footprint" args="0.0 0.0 0.0  0 0 0 1 base_link base_tilt_link 20" /> -->
-    <node pkg="tf" type="static_transform_publisher" name="base_link_to_camera_base_link" args="-0.04899 -0.24130 0.45254  0 0 0 1 base_tilt_link camera_base_link 20" />
-=======
     <node pkg="tf" type="static_transform_publisher" name="base_link_to_footprint" args="0.0 0.0 0.0  0 0 0 1 base_link base_tilt_link 20" />
     <node pkg="tf" type="static_transform_publisher" name="camera_tilt_to_armature_link" args="0.0 0.0 0.0  0.0000  -0.1175  0.0000  0.9931 camera_tilt_link camera_armature_link 20" />
     <node pkg="tf" type="static_transform_publisher" name="base_link_to_camera_base_link" args="-0.04899 -0.24130 0.40174  0 0 0 1 base_tilt_link camera_base_link 20" />
->>>>>>> 0ff33a8a
     <node pkg="tf" type="static_transform_publisher" name="camera_base_to_camera_link" args="0.0 0.0 0.0  0.0000 0.0000 1.0000 0.0000 camera_base_link camera_tilt_link 20" />
     <node pkg="tf" type="static_transform_publisher" name="camera_armature_to_link" args="0.0 0.0 0.0  0 0 0 1 camera_armature_link camera_link 20" />
 
