--- conflicted
+++ resolved
@@ -129,13 +129,7 @@
     
     bool _enable_target_detections;
     bool _enable_pipeline_detections;
-<<<<<<< HEAD
-    
-=======
 
-    geometry_msgs::Quaternion get_target_orientation(cv::Mat depth_cv_image, cv::Rect target);
-    geometry_msgs::Quaternion vector_to_quat(cv::Vec3d vector);
->>>>>>> 02215ba4
     bool is_bndbox_ok(cv::Size image_size, cv::Rect bndbox);
 
     visualization_msgs::MarkerArray create_markers(string name, int index, vision_msgs::Detection2D det_msg, cv::Point3d dimensions);
