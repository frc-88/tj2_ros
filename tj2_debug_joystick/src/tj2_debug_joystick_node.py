--- conflicted
+++ resolved
@@ -75,11 +75,7 @@
         self.is_field_relative = False
         self.limelight_led_mode = False  # False == on, True == off
         self.take_picture = False
-<<<<<<< HEAD
-        self.command_with_topic = True
-=======
         self.command_with_topic = False
->>>>>>> edea3ade
 
         NetworkTables.initialize(server=self.nt_host)
         self.nt = NetworkTables.getTable("")
@@ -146,17 +142,6 @@
             elif axis_value < 0:
                 self.set_speed_mode(self.speed_mode - 1)
         
-<<<<<<< HEAD
-        if (self.joystick.did_axis_change(self.toggle_nt_axis)):
-            axis_value = self.joystick.get_axis(self.toggle_nt_axis)
-            if axis_value < 0.0:
-                self.command_with_topic = True
-            else:
-                self.command_with_topic = False
-        
-        if not self.command_with_topic:
-            self.publish_nt()
-=======
         axis_value = self.joystick.get_axis(self.toggle_nt_axis)
         if axis_value >= 0.0:  # trigger released
             self.command_with_topic = False
@@ -164,7 +149,6 @@
             self.command_with_topic = True
         
         self.publish_nt()
->>>>>>> edea3ade
 
     def set_mode(self, mode):
         now = rospy.Time.now()
@@ -206,17 +190,6 @@
         rospy.loginfo("Setting field relative to %s" % is_field_relative)
         self.set_field_relative_pub.publish(msg)
     
-<<<<<<< HEAD
-    def publish_nt(self, msg):
-        self.nt.getEntry("joystick/button/A").setValue(self.joystick.is_button_down("main", "A"))
-        self.nt.getEntry("joystick/button/B").setValue(self.joystick.is_button_down("main", "B"))
-        self.nt.getEntry("joystick/button/X").setValue(self.joystick.is_button_down("main", "X"))
-        self.nt.getEntry("joystick/button/Y").setValue(self.joystick.is_button_down("main", "Y"))
-
-        self.nt.getEntry("joystick/axis/x").setValue(self.twist_command.linear.x)
-        self.nt.getEntry("joystick/axis/y").setValue(self.twist_command.linear.y)
-        self.nt.getEntry("joystick/axis/t").setValue(self.twist_command.angular.z)
-=======
     def publish_nt(self):
         self.nt.getEntry("joystick/button/A").setBoolean(self.joystick.is_button_down(("main", "A")))
         self.nt.getEntry("joystick/button/B").setBoolean(self.joystick.is_button_down(("main", "B")))
@@ -228,7 +201,6 @@
             self.nt.getEntry("joystick/axis/x").setValue(self.twist_command.linear.x)
             self.nt.getEntry("joystick/axis/y").setValue(self.twist_command.linear.y)
             self.nt.getEntry("joystick/axis/theta").setValue(self.twist_command.angular.z)
->>>>>>> edea3ade
 
     def run(self):
         clock_rate = rospy.Rate(20.0)
