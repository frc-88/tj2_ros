--- conflicted
+++ resolved
@@ -1,35 +1,6 @@
 <?xml version="1.0" encoding="UTF-8"?>
 <launch>
-<<<<<<< HEAD
-    <!-- <arg name="image_throttle_rate" default="5.0"/>
-    <node type="throttle" name="image_topic_throttle" pkg="topic_tools" required="true" output="screen"
-            args="messages /camera/color/image_raw $(arg image_throttle_rate) /camera/color/image_raw_throttle"/> -->
-
-    <node pkg="rosbag" type="record" name="rosbag_record_realsense" output="log" 
-       args="record -o /media/storage/bags/realsense
-        /camera/aligned_depth_to_color/camera_info
-        /camera/aligned_depth_to_color/image_raw
-        /camera/depth/camera_info
-        /camera/depth/image_rect_raw
-        /camera/infra/camera_info
-        /camera/infra/image_raw
-        /camera/color/camera_info
-        /camera/color/image_raw
-
-        /camera/accel/imu_info
-        /camera/accel/sample
-        /camera/gyro/imu_info
-        /camera/gyro/sample
-        /tj2/odom
-
-        /laser/scan
-        /tj2/imu
-
-        --duration=150 --lz4 -b 1024
-        " />
-=======
     <node name="rosbag_record_realsense" pkg="rosbag_snapshot" type="snapshot" args="">
         <rosparam file="$(find tj2_camera)/config/snapshot.yaml" command="load" ns=""/>
     </node>
->>>>>>> 8e7e72ae
 </launch>