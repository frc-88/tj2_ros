import time
import queue
import socket
import select
import random
import logging
import threading
import numpy as np

from logger import make_logger
from tunnel_protocol import TunnelProtocol

logger = make_logger("client", logging.DEBUG)


class TunnelClient:
    def __init__(self, address, port):
        self.address = address
        self.port = port
        self.device = None

        self.categories = {
            "ping": "f",
            "odom": "ffffff"
        }

        self.protocol = TunnelProtocol()

        self.buffer = b''

        self.inputs = []
        self.outputs = []
        self.message_queue = queue.Queue(maxsize=100)

        self.poll_timeout = 1.0

        self.write_lock = threading.Lock()
    
    def start(self):
        self.device = socket.socket(socket.AF_INET, socket.SOCK_STREAM)
        self.device.connect((self.address, self.port))
        self.inputs.append(self.device)
        self.outputs.append(self.device)

    def update(self):
        readable, writable, exceptional = select.select(self.inputs, self.outputs, self.inputs, self.poll_timeout)
        for stream in readable:
            if stream is self.device:
                logger.debug("Reading from socket")
                recv_msg = stream.recv(1024)
                logger.debug("Received: %s" % recv_msg)
                self.buffer += recv_msg
                self.buffer, results = self.protocol.parse_buffer(self.buffer, self.categories)
                for result in results:
                    error_code, recv_time, data = result
                    if not self.protocol.is_code_warning(error_code):
                        continue
                    category = data[0]
                    data = data[1:]
                    self.packet_callback(error_code, recv_time, category, data)
        
        for stream in writable:
            if self.message_queue.qsize() == 0:
                continue
            logger.debug("Queue size: %s" % self.message_queue.qsize())
            with self.write_lock:
                while self.message_queue.qsize():
                    logger.debug("Getting from message queue")
                    packet = self.message_queue.get()
                    logger.debug("Writing: %s" % packet)
                    stream.send(packet)

        for stream in exceptional:
            logger.info("Closing connection due to an exception")
            self.inputs.remove(stream)
            if stream in self.outputs:
                self.outputs.remove(stream)
            stream.close()
            del self.message_queues[stream]
    
    def write(self, category, *args):
        serialized_args = ", ".join(map(str, args))
        
        if self.message_queue.full():
            logger.debug("Discarding write (%s, %s). Queue is full." % (category, serialized_args))
            return
        logger.debug("Creating packet from args: (%s, %s)" % (category, serialized_args))
        packet = self.protocol.make_packet(category, *args)

        with self.write_lock:
            logger.debug("Queueing packet: %s" % repr(packet))
            self.message_queue.put(packet)
    
    def packet_callback(self, error_code, recv_time, category, data):
<<<<<<< HEAD
        if category == "ping" and len(data) == 1:
            logger.info("Ping time: %0.6fs" % (time.time() - data[0]))
        elif category == "odom" and len(data) == 6:
            logger.info("Odometry. x=%0.4f, y=%0.4f, t=%0.4f, vx=%0.4f, vy=%0.4f, vt=%0.4f" % data)
=======
        pass
>>>>>>> b7b8101b

    def stop(self):
        self.device.close()

def test_write(interface):
    while True:
        interface.write("ping", time.time())
        # data = [random.random() for _ in range(3)]
        # interface.write("cmd", *data)
        # time.sleep(0.02)
        time.sleep(1.0)



class MyTunnel(TunnelClient):
    def __init__(self, address, port):
        super(MyTunnel, self).__init__(address, port)
        self.pings = []
    
    def packet_callback(self, error_code, recv_time, category, data):
        if category == "ping":
            dt = time.time() - data[0]
            self.pings.append(dt)
            while len(self.pings) > 1000:
                self.pings.pop(0)
            
            logger.info("Ping time: %0.6fs.\tAvg: %0.6f.\tStddev: %0.6f" % (dt, np.mean(self.pings), np.std(self.pings)))
        # elif category == "odom":
        #     logger.info("Odometry. x=%0.4f, y=%0.4f, t=%0.4f, vx=%0.4f, vy=%0.4f, vt=%0.4f" % data)

def main():
<<<<<<< HEAD
    interface = TunnelClient("localhost", 3000)
=======
    interface = MyTunnel("192.168.0.38", 3000)
>>>>>>> b7b8101b
    write_thread = threading.Thread(target=test_write, args=(interface,))
    write_thread.daemon = True
    write_thread.start()

    try:
        interface.start()
        while True:
            interface.update()
    finally:
        interface.stop()


if __name__ == '__main__':
    main()<|MERGE_RESOLUTION|>--- conflicted
+++ resolved
@@ -92,14 +92,7 @@
             self.message_queue.put(packet)
     
     def packet_callback(self, error_code, recv_time, category, data):
-<<<<<<< HEAD
-        if category == "ping" and len(data) == 1:
-            logger.info("Ping time: %0.6fs" % (time.time() - data[0]))
-        elif category == "odom" and len(data) == 6:
-            logger.info("Odometry. x=%0.4f, y=%0.4f, t=%0.4f, vx=%0.4f, vy=%0.4f, vt=%0.4f" % data)
-=======
         pass
->>>>>>> b7b8101b
 
     def stop(self):
         self.device.close()
@@ -131,11 +124,7 @@
         #     logger.info("Odometry. x=%0.4f, y=%0.4f, t=%0.4f, vx=%0.4f, vy=%0.4f, vt=%0.4f" % data)
 
 def main():
-<<<<<<< HEAD
-    interface = TunnelClient("localhost", 3000)
-=======
     interface = MyTunnel("192.168.0.38", 3000)
->>>>>>> b7b8101b
     write_thread = threading.Thread(target=test_write, args=(interface,))
     write_thread.daemon = True
     write_thread.start()
