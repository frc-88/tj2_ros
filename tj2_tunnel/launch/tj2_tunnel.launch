--- conflicted
+++ resolved
@@ -1,15 +1,9 @@
 <?xml version="1.0" encoding="UTF-8"?>
 <launch>
     <arg name="publish_odom_tf" default="true"/>
-<<<<<<< HEAD
-    <!-- <arg name="robot_address" default="10.0.88.2"/> -->
-    <arg name="robot_address" default="127.0.0.1"/>
-    <arg name="robot_port" default="3000"/>
-=======
     <arg name="robot_address" default="10.0.88.2"/>
     <!-- <arg name="robot_address" default="127.0.0.1"/> -->
     <arg name="robot_port" default="5800"/>
->>>>>>> f6ca4f1f
 
     <group ns="tj2">
         <node name="tj2_tunnel" pkg="tj2_tunnel" type="tj2_tunnel_node" output="screen" required="true">
