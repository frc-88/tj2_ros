--- conflicted
+++ resolved
@@ -144,12 +144,8 @@
 
     _twist_sub = nh.subscribe<geometry_msgs::Twist>("cmd_vel", 50, &TJ2Tunnel::twistCallback, this);
     _prev_twist_timestamp = ros::Time(0);
-<<<<<<< HEAD
     _twist_cmd_vx = 0.0;
     _twist_cmd_vy = 0.0;
-=======
-    _twist_cmd_speed = 0.0;
->>>>>>> d984fee8
     _twist_cmd_vt = 0.0;
 
     _odom_reset_srv = nh.advertiseService("odom_reset_service", &TJ2Tunnel::odom_reset_callback, this);
@@ -433,12 +429,8 @@
     }
     
     _prev_twist_timestamp = ros::Time::now();
-<<<<<<< HEAD
     _twist_cmd_vx = vx / _remote_linear_units_conversion;
     _twist_cmd_vy = vy / _remote_linear_units_conversion;
-=======
-    _twist_cmd_speed = vx / _remote_linear_units_conversion;
->>>>>>> d984fee8
     _twist_cmd_vt = vt / _remote_angular_units_conversion;
 }
 
@@ -449,11 +441,7 @@
         return;
     }
 
-<<<<<<< HEAD
     writePacket("cmd", "fff", _twist_cmd_vx, _twist_cmd_vy, _twist_cmd_vt);
-=======
-    writePacket("cmd", "ff", _twist_cmd_speed, _twist_cmd_vt);
->>>>>>> d984fee8
 }
 
 
